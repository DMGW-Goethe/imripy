--- conflicted
+++ resolved
@@ -48,14 +48,10 @@
 
         """
         def __init__(self, accuracy=1e-8, verbose=1, elliptic=True, gwEmissionLoss=True, dynamicalFrictionLoss=True, accretion=False,
-<<<<<<< HEAD
-                                    accretionForceLoss=True, accretionRecoilLoss=False, accretionModel='',
-                                    baryonicHaloEffects=False, baryonicEvolutionOptions=None, haloPhaseSpaceDescription=False, **kwargs):
-=======
                                     accretionForceLoss=True, accretionRecoilLoss=True, accretionModel='',
+                                    baryonicHaloEffects=False, baryonicEvolutionOptions=None,
                                     haloPhaseSpaceDescription=False, dmPhaseSpaceFraction=1., coulombLog=-1.,
                                     **kwargs):
->>>>>>> 5ac2959e
             self.accuracy = accuracy
             self.verbose = verbose
             self.elliptic = elliptic
